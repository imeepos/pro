--- conflicted
+++ resolved
@@ -27,11 +27,7 @@
     private readonly notificationService: BugNotificationService,
   ) {}
 
-<<<<<<< HEAD
-  async create(createBugDto: CreateBugDto): Promise<Bug> {
-=======
   async create(createBugDto: CreateBugDto | any, userId?: string): Promise<Bug> {
->>>>>>> 26ceeb6e
     this.logger.log(`创建Bug: ${createBugDto.title}`);
 
     if (!createBugDto.reporterId) {
